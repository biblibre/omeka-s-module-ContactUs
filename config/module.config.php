--- conflicted
+++ resolved
@@ -1,4 +1,5 @@
 <?php declare(strict_types=1);
+
 namespace ContactUs;
 
 return [
@@ -41,11 +42,7 @@
         ],
         'site_settings' => [
             'contactus_notify_recipients' => [],
-<<<<<<< HEAD
-=======
             'contactus_subject' => '',
-            'contactus_html' => '',
->>>>>>> 81101af2
             'contactus_confirmation_enabled' => true,
             'contactus_confirmation_subject' => 'Confirmation contact', // @translate
             'contactus_confirmation_body' => 'Hi {name},
